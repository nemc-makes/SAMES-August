#!/usr/bin/env python3
import os
import argparse
import pandas as pd
import math
from datetime import datetime

# Domain imports
from printerconfig import get_printers
from jobgen import generate_jobs_from_excel
from scheduler import build_model
from solver import solve_and_extract
from exporter import export_schedule

# --- CONFIG: Input/Output File Paths --------------------------------
# NOTE: These paths are relative to the project root.
INPUT_DIR = "Data Input"
OUTPUT_DIR = "schedules"

MPP_FILE        = os.path.join(INPUT_DIR, "MPP Data 2 Private Offices.csv")
BOM_FILE        = os.path.join(INPUT_DIR, "20250721_PO_Rebuild Components BOM.csv")
SLICED_FILE     = os.path.join(INPUT_DIR, "Sliced Build Generated.xlsx")
JOBS_OUTPUT_CSV = os.path.join(OUTPUT_DIR, "generated_jobs.csv")
# --------------------------------------------------------------------


# --- ETL: build sliced-build sheet from BOM + MPP -----------------
def build_sliced_build_ID(mpp_path: str, bom_path: str, out_path: str):
    df_mpp = pd.read_csv(mpp_path, parse_dates=['Overall_Due_Date'])
    df_bom = pd.read_csv(bom_path)

    # Normalize BOM Product_SKU formatting: convert dashes to underscores to match MPP
    df_bom['Product_SKU'] = df_bom['Product_SKU'].str.replace('-', '_')

    # Merge BOM with MPP to get per-MPP-item quantities and associated MPP details
    df_merged = df_bom.merge(
        df_mpp[['MPP_Item_ID','Product_SKU','Overall_Due_Date','Status','Project_Phase']],
        on='Product_SKU',
        how='inner'
    )

    # --- AGGREGATED DEMAND LOGIC: Consolidate total demand per Part_Name across all MPP items ---
    aggregated_parts_data = {} 

    for _, r in df_merged.iterrows():
        part_name = r['Part_Name']
        quantity_per_product_unit = r['Print_Quantity']
        
        # Determine current material ID from the row, stripping whitespace
        current_material_id = r.get('Required_Material_ID', '').strip() 
        
        if part_name not in aggregated_parts_data:
            # Initialize data for a new part_name, including initial values for new fields
            aggregated_parts_data[part_name] = {
                'total_quantity_needed': 0,
                'Alpha_Quantity_on_Plate': r['Alpha_Quantity_on_Plate'],
                'Duration': r['Duration'], # Assuming duration is consistent per part
                'Printing_Method': r['Printing_Method'],
                'Required_Material_ID': current_material_id, 
                'Machine_Model': r.get('Machine_Model', ''),
                'earliest_due_date': r['Overall_Due_Date'],
                'project_phases': set()
            }
        
        aggregated_parts_data[part_name]['total_quantity_needed'] += quantity_per_product_unit
        
        aggregated_parts_data[part_name]['earliest_due_date'] = min(
            aggregated_parts_data[part_name]['earliest_due_date'],
            r['Overall_Due_Date']
        )
        
        aggregated_parts_data[part_name]['project_phases'].add(r['Project_Phase'])


    rows = []
    for part_name, data in aggregated_parts_data.items():
        total_quantity_needed = data['total_quantity_needed']
        alpha_quantity_on_plate = data['Alpha_Quantity_on_Plate']
        
        number_of_runs_for_part = math.ceil(total_quantity_needed / alpha_quantity_on_plate)

        # Handle potential missing or invalid Duration values
        raw_duration = data['Duration']
        try:
            timedelta_duration = pd.to_timedelta(raw_duration)
            if pd.isna(timedelta_duration): 
                estimated_print_time_minutes = 30 
                print(f"WARNING: Duration for part '{part_name}' is invalid or missing (after conversion). Using default of {estimated_print_time_minutes} minutes.")
            else:
                estimated_print_time_minutes = int(timedelta_duration.total_seconds() / 60)
        except Exception as e:
            estimated_print_time_minutes = 30
            print(f"WARNING: Duration for part '{part_name}' caused error: '{e}'. Using default of {estimated_print_time_minutes} minutes.")

        # Apply material inference logic more robustly
        final_material_id = data['Required_Material_ID']
        if not final_material_id.strip():
            if data['Printing_Method'] == 'LFAM':
                final_material_id = 'PETG'
            elif data['Printing_Method'] == 'FDM':
                final_material_id = 'PETG'
        
        formatted_due_date = data['earliest_due_date'].strftime('%Y-%m-%d') if pd.notna(data['earliest_due_date']) else ''
        formatted_project_phases = ", ".join(sorted(list(data['project_phases'])))

        for run_idx in range(1, number_of_runs_for_part + 1):
            rows.append({
                'Sliced Build ID': f"MPP_ALL__{part_name}_R{run_idx}", 
                'Quantity of Runs': 1,
                'Alpha Quantity on Plate': alpha_quantity_on_plate,
                'Total Required Quantity': total_quantity_needed, 
                'Estimated Print Time Minutes': estimated_print_time_minutes,
                'Required Material ID': final_material_id,
                'Technology': data['Printing_Method'],
                'Status': 'Queued', 
                'Created Timestamp': datetime.now().isoformat(),
                'Overall_Due_Date': formatted_due_date,
                'Project_Phase': formatted_project_phases,
                'Machine_Model': data['Machine_Model']
            })

    os.makedirs(os.path.dirname(out_path) or '.', exist_ok=True)
    pd.DataFrame(rows).to_excel(out_path, index=False)
    print(f"✅ Sliced build sheet written to {out_path} ({len(rows)} rows)")


def main():
    # --- Pre-flight Checks ---
    for f in [MPP_FILE, BOM_FILE]:
        if not os.path.exists(f):
            print(f"❌ Error: Required input file not found at '{f}'. Halting execution.")
            return

    # Step 1: Build sliced-build sheet
    print(f"Building sliced build sheet from {MPP_FILE} and {BOM_FILE}...")
    build_sliced_build_ID(MPP_FILE, BOM_FILE, SLICED_FILE)
    
    # --- Post-build Check ---
    if not os.path.exists(SLICED_FILE):
        print(f"❌ Error: Sliced build file was not created at '{SLICED_FILE}'. Halting execution.")
        return

    # --- Post-build Check ---
    if not os.path.exists(SLICED_FILE):
        print(f"❌ Error: Sliced build file was not created at '{SLICED_FILE}'. Halting execution.")
        return

    # Step 2: Generate jobs from sliced sheet
    print(f"Generating jobs from {SLICED_FILE}...")
    printers = get_printers()
    jobs = generate_jobs_from_excel(SLICED_FILE) 
<<<<<<< HEAD
    
    # === Setup command-line argument parsing ===
=======

     # === Setup command-line argument parsing ===
>>>>>>> 45f1c2b1
    parser = argparse.ArgumentParser(description="Run the MES scheduling system.")
    parser.add_argument(
        '--start-date',
        type=str,
        default=datetime.now().strftime("%Y-%m-%d"),
        help='The start date for the schedule in YYYY-MM-DD format. Defaults to today.'
    )
    parser.add_argument('--shift-start-hour', type=int, default=8, help='The hour the shift starts (e.g., 8 for 8:00 AM).')
    parser.add_argument('--shift-length', type=int, default=12, help='The length of a single shift in hours.')
    parser.add_argument('--stagger', type=int, default=30, help="Minutes apart for finishes to be considered 'too close'.")
    parser.add_argument('--penalty', type=int, default=5, help='Penalty value for close finishes on different racks.')
    parser.add_argument('--buffer', type=int, default=0, help='Fixed gap in minutes between jobs.')
    parser.add_argument('--debug', action='store_true', help='Enable debug output.')
    
    args = parser.parse_args()
<<<<<<< HEAD

    # === Process arguments and set up parameters ===
    print("\n🧠 Running Batched Operator-Aware Scheduling with provided parameters...")
    try:
        schedule_start_date = datetime.strptime(args.start_date, "%Y-%m-%d").replace(hour=0, minute=0, second=0, microsecond=0)
    except ValueError:
        print(f"❌ Invalid date format for --start-date: '{args.start_date}'. Please use YYYY-MM-DD. Exiting.")
        return

=======

    # === Process arguments and set up parameters ===
    print("\n🧠 Running Batched Operator-Aware Scheduling with provided parameters...")
    try:
        schedule_start_date = datetime.strptime(args.start_date, "%Y-%m-%d").replace(hour=0, minute=0, second=0, microsecond=0)
    except ValueError:
        print(f"❌ Invalid date format for --start-date: '{args.start_date}'. Please use YYYY-MM-DD. Exiting.")
        return

>>>>>>> 45f1c2b1
    shift_start_hour = args.shift_start_hour
    shift_length_hours = args.shift_length
    stagger_minutes = args.stagger
    penalty_value = args.penalty
    job_buffer_minutes = args.buffer
    debug = args.debug
<<<<<<< HEAD

=======
    
>>>>>>> 45f1c2b1
    shift_start = shift_start_hour * 60
    shift_length = shift_length_hours * 60
    # === End parameter setup ===

    # Persist generated jobs using export_schedule for consistency and OneDrive sync
    # Pass output_dir for the specific subfolder
    export_schedule(pd.DataFrame(jobs), 'generated_jobs', 
                    output_dir=os.path.dirname(JOBS_OUTPUT_CSV), 
                    shift_start_hour=shift_start_hour, 
                    schedule_start_date=schedule_start_date) 
    print(f"✅ {len(jobs)} jobs written to {JOBS_OUTPUT_CSV}") 

    # Define batching window
    target_minutes_per_batch = shift_length * max(1, len(printers))
    print(f"📦 Target job time per batch: {target_minutes_per_batch} minutes")

    # Greedy batching by job_title
    jobs_sorted = sorted(jobs, key=lambda j: j['job_title'])
    batches = []
    current_batch = []
    current_total = 0

    for job in jobs_sorted:
        if current_total + job['duration'] <= target_minutes_per_batch:
            current_batch.append(job)
            current_total += job['duration']
        else:
            batches.append(current_batch)
            current_batch = [job]
            current_total = job['duration']
    if current_batch:
        batches.append(current_batch)

    print(f"📊 Total Batches: {len(batches)}")

    # Solve each batch
    results, unscheduled, offset = [], [], 0
    for idx, batch_jobs in enumerate(batches, start=1):
        print(f"\n🚀 Solving batch {idx}/{len(batches)} with {len(batch_jobs)} jobs")
        params = {
            'shift_start': shift_start,
            'shift_hours': shift_length_hours,
            'diff': stagger_minutes,
            'penalty_val': penalty_value,
            'job_buffer_minutes' : job_buffer_minutes
        }
        model, starts, ends, assigns, penalty_var = build_model(
            printers, batch_jobs, 'operator_aware_composite', params, debug=debug
        )
        df_batch = solve_and_extract(model, starts, ends, assigns, batch_jobs, printers, penalty_var)
        if df_batch.empty:
            print(f"❌ Batch {idx} failed; adding to unscheduled pool.")
            unscheduled.extend(batch_jobs)
            continue
        # Attach metadata
        df_batch['batch_number'] = idx
        df_batch['technology'] = [j['required_technology'] for j in batch_jobs]
        df_batch['material']   = [j['required_material'] for j in batch_jobs]
        # Offset times
        df_batch['start'] += offset
        df_batch['end']   += offset
        results.append(df_batch)
        offset += shift_length * 2

    # Save schedule outputs
    if results:
        full = pd.concat(results, ignore_index=True)
        full['objective'] = 'operator_aware_composite'
        export_schedule(full, 'operator_aware_composite', 
                        output_dir="schedules", 
                        shift_start_hour=shift_start_hour, 
                        schedule_start_date=schedule_start_date)
        print(f"\n✅ Combined schedule saved to schedules/combined_results.csv")
        if unscheduled:
            unsched_path = os.path.join(os.path.dirname(JOBS_OUTPUT_CSV), 'unscheduled_jobs.csv') 
            pd.DataFrame(unscheduled).to_csv(unsched_path, index=False)
            print(f"⚠️  {len(unscheduled)} jobs unscheduled; saved to {unsched_path}")
    else:
        print("\n❌ No batches succeeded.")

if __name__ == '__main__':
    main()<|MERGE_RESOLUTION|>--- conflicted
+++ resolved
@@ -149,13 +149,6 @@
     print(f"Generating jobs from {SLICED_FILE}...")
     printers = get_printers()
     jobs = generate_jobs_from_excel(SLICED_FILE) 
-<<<<<<< HEAD
-    
-    # === Setup command-line argument parsing ===
-=======
-
-     # === Setup command-line argument parsing ===
->>>>>>> 45f1c2b1
     parser = argparse.ArgumentParser(description="Run the MES scheduling system.")
     parser.add_argument(
         '--start-date',
@@ -171,38 +164,13 @@
     parser.add_argument('--debug', action='store_true', help='Enable debug output.')
     
     args = parser.parse_args()
-<<<<<<< HEAD
-
-    # === Process arguments and set up parameters ===
-    print("\n🧠 Running Batched Operator-Aware Scheduling with provided parameters...")
-    try:
-        schedule_start_date = datetime.strptime(args.start_date, "%Y-%m-%d").replace(hour=0, minute=0, second=0, microsecond=0)
-    except ValueError:
-        print(f"❌ Invalid date format for --start-date: '{args.start_date}'. Please use YYYY-MM-DD. Exiting.")
-        return
-
-=======
-
-    # === Process arguments and set up parameters ===
-    print("\n🧠 Running Batched Operator-Aware Scheduling with provided parameters...")
-    try:
-        schedule_start_date = datetime.strptime(args.start_date, "%Y-%m-%d").replace(hour=0, minute=0, second=0, microsecond=0)
-    except ValueError:
-        print(f"❌ Invalid date format for --start-date: '{args.start_date}'. Please use YYYY-MM-DD. Exiting.")
-        return
-
->>>>>>> 45f1c2b1
     shift_start_hour = args.shift_start_hour
     shift_length_hours = args.shift_length
     stagger_minutes = args.stagger
     penalty_value = args.penalty
     job_buffer_minutes = args.buffer
     debug = args.debug
-<<<<<<< HEAD
-
-=======
     
->>>>>>> 45f1c2b1
     shift_start = shift_start_hour * 60
     shift_length = shift_length_hours * 60
     # === End parameter setup ===
